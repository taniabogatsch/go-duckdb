package duckdb

/*
#include <stdlib.h>
#include <duckdb.h>
*/
import "C"

import (
	"database/sql/driver"
	"errors"
	"fmt"
	"reflect"
	"strings"
	"time"
	"unsafe"
)

var typeIdMap = map[C.duckdb_type]string{
	C.DUCKDB_TYPE_BOOLEAN:   "bool",
	C.DUCKDB_TYPE_TINYINT:   "int8",
	C.DUCKDB_TYPE_SMALLINT:  "int16",
	C.DUCKDB_TYPE_INTEGER:   "int32",
	C.DUCKDB_TYPE_BIGINT:    "int64",
	C.DUCKDB_TYPE_UTINYINT:  "uint8",
	C.DUCKDB_TYPE_USMALLINT: "uint16",
	C.DUCKDB_TYPE_UINTEGER:  "uint32",
	C.DUCKDB_TYPE_UBIGINT:   "uint64",
	C.DUCKDB_TYPE_FLOAT:     "float32",
	C.DUCKDB_TYPE_DOUBLE:    "float64",
	C.DUCKDB_TYPE_VARCHAR:   "string",
	C.DUCKDB_TYPE_BLOB:      "[]uint8",
	C.DUCKDB_TYPE_TIMESTAMP: "time.Time",
	C.DUCKDB_TYPE_UUID:      "duckdb.UUID",
	C.DUCKDB_TYPE_LIST:      "slice",
	C.DUCKDB_TYPE_STRUCT:    "struct",
}

var unsupportedTypeMap = map[C.duckdb_type]string{
	C.DUCKDB_TYPE_INVALID:      "INVALID",
	C.DUCKDB_TYPE_DATE:         "DATE",
	C.DUCKDB_TYPE_TIME:         "TIME",
	C.DUCKDB_TYPE_INTERVAL:     "INTERVAL",
	C.DUCKDB_TYPE_HUGEINT:      "HUGEINT",
	C.DUCKDB_TYPE_UHUGEINT:     "UHUGEINT",
	C.DUCKDB_TYPE_DECIMAL:      "DECIMAL",
	C.DUCKDB_TYPE_TIMESTAMP_S:  "TIMESTAMP_S",
	C.DUCKDB_TYPE_TIMESTAMP_MS: "TIMESTAMP_MS",
	C.DUCKDB_TYPE_TIMESTAMP_NS: "TIMESTAMP_NS",
	C.DUCKDB_TYPE_ENUM:         "ENUM",
	C.DUCKDB_TYPE_MAP:          "MAP",
	C.DUCKDB_TYPE_UNION:        "UNION",
	C.DUCKDB_TYPE_BIT:          "BIT",
	C.DUCKDB_TYPE_TIME_TZ:      "TIME_TZ",
	C.DUCKDB_TYPE_TIMESTAMP_TZ: "TIMESTAMP_TZ",
}

// SetColValue is the type definition for all column callback functions.
type SetColValue func(a *Appender, info *colInfo, rowIdx C.idx_t, val any)

// colInfo holds a column's underlying vector, a callback function to write column values to this vector, and additional helper fields.
type colInfo struct {
	vector C.duckdb_vector
	fn     SetColValue

	// The type of the column.
	duckdbType C.duckdb_type
	// The number of fields in a STRUCT column.
	numFields int
	// Recursively stores the child colInfos for nested types.
	colInfos []colInfo
}

func (c *colInfo) duckDBTypeToString() string {
	if c.duckdbType == C.DUCKDB_TYPE_LIST {
		s := c.colInfos[0].duckDBTypeToString()
		return "[]" + s
	}

	if c.duckdbType == C.DUCKDB_TYPE_STRUCT {
		s := "{"
		for i := 0; i < c.numFields; i++ {
			if i > 0 {
				s += ", "
			}
			tmp := c.colInfos[i].duckDBTypeToString()
			s += tmp
		}
		s += "}"
		return s
	}

	return typeIdMap[c.duckdbType]
}

// Appender holds the DuckDB appender. It allows efficient bulk loading into a DuckDB database.
type Appender struct {
	c        *conn
	schema   string
	table    string
	appender *C.duckdb_appender
	closed   bool

	chunks      []C.duckdb_data_chunk
	currSize    C.idx_t
	colTypes    []C.duckdb_logical_type
	colTypesPtr unsafe.Pointer

	colInfos []colInfo
}

// NewAppenderFromConn returns a new Appender from a DuckDB driver connection.
func NewAppenderFromConn(driverConn driver.Conn, schema, table string) (*Appender, error) {
	c, ok := driverConn.(*conn)
	if !ok {
		return nil, fmt.Errorf("not a duckdb driver connection")
	}

	if c.closed {
		panic("database/sql/driver: misuse of duckdb driver: Appender after Close")
	}

	var cSchema *C.char
	if schema != "" {
		cSchema = C.CString(schema)
		defer C.free(unsafe.Pointer(cSchema))
	}

	cTable := C.CString(table)
	defer C.free(unsafe.Pointer(cTable))

	var appender C.duckdb_appender
	state := C.duckdb_appender_create(*c.con, cSchema, cTable, &appender)
	if state == C.DuckDBError {
		// We'll destroy the error message when destroying the appender.
		err := errors.New(C.GoString(C.duckdb_appender_error(appender)))
		C.duckdb_appender_destroy(&appender)
		return nil, err
	}

	a := &Appender{
		c:        c,
		schema:   schema,
		table:    table,
		appender: &appender,
		currSize: 0,
	}

	columnCount := int(C.duckdb_appender_column_count(appender))
	a.colInfos = make([]colInfo, columnCount)
	a.colTypesPtr, a.colTypes = mallocLogicalTypeSlice(columnCount)

	// Get the column types.
	for i := 0; i < columnCount; i++ {
		a.colTypes[i] = C.duckdb_appender_column_type(appender, C.idx_t(i))
	}

	// Get the column infos.
	for i := 0; i < columnCount; i++ {
		info, err := a.initColInfos(a.colTypes[i], i)
		if err != nil {
			a.destroyColumnTypes()
			return a, err
		}
		a.colInfos[i] = info
	}

	return a, nil
}

// Error returns the last DuckDB appender error.
func (a *Appender) Error() error {
	err := C.GoString(C.duckdb_appender_error(*a.appender))
	return errors.New(err)
}

// Flush the appender to the underlying table and clear the internal cache.
// Unless you have a good reason to call this, call Close instead when you
// are done with the appender.
func (a *Appender) Flush() error {
	if len(a.chunks) == 0 && a.currSize == 0 {
		return nil
	}

	if err := a.appendChunks(); err != nil {
		return err
	}

	if state := C.duckdb_appender_flush(*a.appender); state == C.DuckDBError {
		return a.Error()
	}

	a.currSize = 0
	a.chunks = a.chunks[:0]
	return nil
}

// Close the appender. This will flush the appender to the underlying table.
// It is vital to call this when you are done with the appender to avoid leaking memory.
func (a *Appender) Close() error {
	if a.closed {
		panic("database/sql/driver: misuse of duckdb driver: double Close of Appender")
	}
	a.closed = true

	// Append chunks if not already done via Flush.
	var err error
	if len(a.chunks) != 0 || a.currSize != 0 {
		err = a.appendChunks()
	}

	a.destroyColumnTypes()
	if state := C.duckdb_appender_destroy(a.appender); state == C.DuckDBError {
		return a.Error()
	}
	return err
}

// AppendRow loads a row of values into the appender.
// The values are provided as separate arguments.
func (a *Appender) AppendRow(args ...driver.Value) error {
	if a.closed {
		panic("database/sql/driver: misuse of duckdb driver: use of closed Appender")
	}

	var err error
	if a.currSize == C.duckdb_vector_size() || len(a.chunks) == 0 {
		// The current chunk is full, or there are no chunks yet.
		// In either case, create a new chunk.
		err = a.appendChunk(len(args))
	}

	if err != nil {
		return err
	}
	return a.appendRowArray(args)
}

func (a *Appender) destroyColumnTypes() {
	for i := range a.colTypes {
		C.duckdb_destroy_logical_type(&a.colTypes[i])
	}
	C.free(a.colTypesPtr)
}

func mallocLogicalTypeSlice(count int) (unsafe.Pointer, []C.duckdb_logical_type) {
	var dummy C.duckdb_logical_type
	size := C.size_t(unsafe.Sizeof(dummy))

	ctPtr := unsafe.Pointer(C.malloc(C.size_t(count) * size))
	slice := (*[1 << 30]C.duckdb_logical_type)(ctPtr)[:count:count]

	return ctPtr, slice
}

func initPrimitive[T any](duckdbType C.duckdb_type) colInfo {

	info := colInfo{
		fn: func(a *Appender, info *colInfo, rowIdx C.idx_t, val any) {
			setPrimitive[T](info, rowIdx, val.(T))
		},
		duckdbType: duckdbType,
	}
	return info
}

func (a *Appender) initColInfos(logicalType C.duckdb_logical_type, colIdx int) (colInfo, error) {

	duckdbType := C.duckdb_get_type_id(logicalType)

	switch duckdbType {
	case C.DUCKDB_TYPE_UTINYINT:
		return initPrimitive[uint8](C.DUCKDB_TYPE_UTINYINT), nil
	case C.DUCKDB_TYPE_TINYINT:
		return initPrimitive[int8](C.DUCKDB_TYPE_TINYINT), nil
	case C.DUCKDB_TYPE_USMALLINT:
		return initPrimitive[uint16](C.DUCKDB_TYPE_USMALLINT), nil
	case C.DUCKDB_TYPE_SMALLINT:
		return initPrimitive[int16](C.DUCKDB_TYPE_SMALLINT), nil
	case C.DUCKDB_TYPE_UINTEGER:
		return initPrimitive[uint32](C.DUCKDB_TYPE_UINTEGER), nil
	case C.DUCKDB_TYPE_INTEGER:
		return initPrimitive[int32](C.DUCKDB_TYPE_INTEGER), nil
	case C.DUCKDB_TYPE_UBIGINT:
		return initPrimitive[uint64](C.DUCKDB_TYPE_UBIGINT), nil
	case C.DUCKDB_TYPE_BIGINT:
		return initPrimitive[int64](C.DUCKDB_TYPE_BIGINT), nil
	case C.DUCKDB_TYPE_FLOAT:
		return initPrimitive[float32](C.DUCKDB_TYPE_FLOAT), nil
	case C.DUCKDB_TYPE_DOUBLE:
		return initPrimitive[float64](C.DUCKDB_TYPE_DOUBLE), nil
	case C.DUCKDB_TYPE_BOOLEAN:
		return initPrimitive[bool](C.DUCKDB_TYPE_BOOLEAN), nil
	case C.DUCKDB_TYPE_VARCHAR:
		info := colInfo{
			fn: func(a *Appender, info *colInfo, rowIdx C.idx_t, val any) {
				setCString(info, rowIdx, val.(string), len(val.(string)))
			},
			duckdbType: C.DUCKDB_TYPE_VARCHAR,
		}
		return info, nil
	case C.DUCKDB_TYPE_BLOB:
		info := colInfo{
			fn: func(a *Appender, info *colInfo, rowIdx C.idx_t, val any) {
				blob := val.([]byte)
				setCString(info, rowIdx, string(blob[:]), len(blob))
			},
			duckdbType: C.DUCKDB_TYPE_BLOB,
		}
		return info, nil
	case C.DUCKDB_TYPE_TIMESTAMP:
		info := colInfo{
			fn: func(a *Appender, info *colInfo, rowIdx C.idx_t, val any) {
				setTime(info, rowIdx, val.(time.Time))
			},
			duckdbType: C.DUCKDB_TYPE_TIMESTAMP,
		}
		return info, nil
	case C.DUCKDB_TYPE_UUID:
		// The callback function casts the value via uuidToHugeInt. Thus, we do not
		// use initPrimitive here.
		info := colInfo{
			fn: func(a *Appender, info *colInfo, rowIdx C.idx_t, val any) {
				setPrimitive[C.duckdb_hugeint](info, rowIdx, uuidToHugeInt(val.(UUID)))
			},
			duckdbType: C.DUCKDB_TYPE_UUID,
		}
		return info, nil

	case C.DUCKDB_TYPE_LIST:
		// We recurse into the child.
		childType := C.duckdb_list_type_child_type(logicalType)
		childInfo, err := a.initColInfos(childType, colIdx)
		C.duckdb_destroy_logical_type(&childType)
		if err != nil {
			return colInfo{}, err
		}

		info := colInfo{
			fn: func(a *Appender, info *colInfo, rowIdx C.idx_t, val any) {
				setList(a, info, rowIdx, val)
			},
			duckdbType: C.DUCKDB_TYPE_LIST,
			colInfos:   []colInfo{childInfo},
		}
		return info, nil

	case C.DUCKDB_TYPE_STRUCT:
		numFields := int(C.duckdb_struct_type_child_count(logicalType))

		info := colInfo{
			fn: func(a *Appender, info *colInfo, rowIdx C.idx_t, val any) {
				setStruct(a, info, rowIdx, val)
			},
			duckdbType: C.DUCKDB_TYPE_STRUCT,
			colInfos:   make([]colInfo, numFields),
			numFields:  numFields,
		}

		// Recurse into the children.
		for i := 0; i < numFields; i++ {
			childType := C.duckdb_struct_type_child_type(logicalType, C.idx_t(i))
			childInfo, err := a.initColInfos(childType, i)
			C.duckdb_destroy_logical_type(&childType)

			if err != nil {
				return colInfo{}, err
			}

			info.colInfos[i] = childInfo
		}

		return info, nil

	default:
		name, found := unsupportedTypeMap[duckdbType]
		if !found {
			name = "unknown type"
		}
<<<<<<< HEAD
		return colInfo{}, fmt.Errorf("the appender does not support the column type of column %d: %s", colIdx, name)
=======
		// Use 1-based indexing for readability, as we're talking about columns.
		err := errors.New(
			fmt.Sprintf("the appender does not support the column type of column %d: %s", colIdx+1, name))
		return colInfo{}, err
>>>>>>> 2ab501b6
	}
}

func (c *colInfo) getChildVectors(vector C.duckdb_vector) {
	switch c.duckdbType {
	case C.DUCKDB_TYPE_LIST:
		childVector := C.duckdb_list_vector_get_child(vector)
		c.colInfos[0].vector = childVector
		c.colInfos[0].getChildVectors(childVector)
	case C.DUCKDB_TYPE_STRUCT:
		for i := 0; i < c.numFields; i++ {
			childVector := C.duckdb_struct_vector_get_child(vector, C.idx_t(i))
			c.colInfos[i].vector = childVector
			c.colInfos[i].getChildVectors(childVector)
		}
	}
}

func (a *Appender) appendChunk(colCount int) error {
	a.currSize = 0

	// duckdb_create_data_chunk takes an array of duckdb_logical_type and a column count.
	colTypesPtr := (*C.duckdb_logical_type)(a.colTypesPtr)
	dataChunk := C.duckdb_create_data_chunk(colTypesPtr, C.idx_t(colCount))
	C.duckdb_data_chunk_set_size(dataChunk, C.duckdb_vector_size())

	for i := 0; i < colCount; i++ {
		vector := C.duckdb_data_chunk_get_vector(dataChunk, C.idx_t(i))
		if vector == nil {
			panic(fmt.Sprintf("error while appending column %d", i))
		}
		c := &a.colInfos[i]
		c.vector = vector
		c.getChildVectors(vector)
	}

	a.chunks = append(a.chunks, dataChunk)
	return nil
}

func setNull(info *colInfo, rowIdx C.idx_t) {
	C.duckdb_vector_ensure_validity_writable(info.vector)
	mask := C.duckdb_vector_get_validity(info.vector)
	C.duckdb_validity_set_row_invalid(mask, rowIdx)

	// Set the validity for all child vectors of a STRUCT.
	if typeIdMap[info.duckdbType] == "struct" {
		for i := 0; i < info.numFields; i++ {
			setNull(&info.colInfos[i], rowIdx)
		}
	}
}

func setPrimitive[T any](info *colInfo, rowIdx C.idx_t, value T) {
	ptr := C.duckdb_vector_get_data(info.vector)
	xs := (*[1 << 31]T)(ptr)
	xs[rowIdx] = value
}

func setCString(info *colInfo, rowIdx C.idx_t, value string, len int) {
	str := C.CString(value)
	C.duckdb_vector_assign_string_element_len(info.vector, rowIdx, str, C.idx_t(len))
	C.free(unsafe.Pointer(str))
}

func setTime(info *colInfo, rowIdx C.idx_t, value time.Time) {
	var ts C.duckdb_timestamp
	ts.micros = C.int64_t(value.UTC().UnixMicro())
	setPrimitive[C.duckdb_timestamp](info, rowIdx, ts)
}

func setList(a *Appender, info *colInfo, rowIdx C.idx_t, value driver.Value) {
	refVal := reflect.ValueOf(value)
	childInfo := info.colInfos[0]

	if refVal.IsNil() {
		setNull(info, rowIdx)
	}

	// Convert the refVal to []any to iterate over it.
	values := make([]any, refVal.Len())
	isPtr := reflect.TypeOf(value).Elem().Kind() == reflect.Ptr
	for i := 0; i < refVal.Len(); i++ {
		if isPtr {
			if refVal.Index(i).IsNil() {
				continue // leave values[i] as nil
			}
			values[i] = refVal.Index(i).Elem().Interface()
			continue
		}

		values[i] = refVal.Index(i).Interface()
	}

	childVectorSize := C.duckdb_list_vector_get_size(info.vector)

	// Set the offset and length of the list vector using the current size of the child vector.
	listEntry := C.duckdb_list_entry{
		offset: C.idx_t(childVectorSize),
		length: C.idx_t(refVal.Len()),
	}

	setPrimitive[C.duckdb_list_entry](info, rowIdx, listEntry)

	newLength := C.idx_t(refVal.Len()) + childVectorSize
	C.duckdb_list_vector_set_size(info.vector, newLength)
	C.duckdb_list_vector_reserve(info.vector, newLength)

	// Insert the values into the child vector.
	for i, e := range values {
		childVectorRow := C.idx_t(i) + childVectorSize

		if e == nil {
			setNull(&childInfo, childVectorRow)
			continue
		}
		childInfo.fn(a, &childInfo, childVectorRow, e)
	}
}

func setStruct(a *Appender, info *colInfo, rowIdx C.idx_t, value driver.Value) {
	refVal := reflect.ValueOf(value)
	structType := refVal.Type()

	if value == nil {
		setNull(info, rowIdx)
	}

	for i := 0; i < structType.NumField(); i++ {
		childInfo := info.colInfos[i]
		childInfo.fn(a, &childInfo, rowIdx, refVal.Field(i).Interface())
	}
}

func goTypeToString(v reflect.Type) string {
	switch v.String() {
	case "int":
		return "int64"
	case "uint":
		return "uint64"
	case "time.Time":
		return "time.Time"
	}

	switch v.Kind() {
	case reflect.Ptr:
		return "*" + goTypeToString(v.Elem())
	case reflect.Slice:
		return "[]" + goTypeToString(v.Elem())
	case reflect.Struct:
		s := "{"
		for i := 0; i < v.NumField(); i++ {
			if i > 0 {
				s += ", "
			}
			s += goTypeToString(v.Field(i).Type)
		}
		s += "}"
		return s
	default:
		return v.String()
	}
}

func (c *colInfo) typeMatch(v reflect.Type) error {
	actual := goTypeToString(v)
	expected := c.duckDBTypeToString()

	if actual != expected {
		if strings.HasPrefix(expected, "[]") && actual == "[]*"+strings.TrimPrefix(expected, "[]") { // if list, accept pointer
			return nil
		}

		return fmt.Errorf("expected: %s, actual: %s", expected, actual)
	}
	return nil
}

// appendRowArray loads a row of values into the appender. The values are provided as an array.
func (a *Appender) appendRowArray(args []driver.Value) error {
	for i, v := range args {
		info := a.colInfos[i]
		if v == nil {
			setNull(&info, a.currSize)
			continue
		}

		if err := info.typeMatch(reflect.TypeOf(v)); err != nil {
			// Use 1-based indexing for readability, as we're talking about columns.
			return fmt.Errorf("type mismatch for column %d: \n%s", i+1, err.Error())
		}
		info.fn(a, &info, a.currSize, v)
	}

	a.currSize++
	return nil
}

func (a *Appender) appendChunks() error {
	// Set the size of the current chunk to the current row.
	C.duckdb_data_chunk_set_size(a.chunks[len(a.chunks)-1], C.idx_t(a.currSize))

	// Append all chunks to the appender and destroy them.
	var state C.duckdb_state
	var dbErr string

	for _, chunk := range a.chunks {
		if dbErr == "" {
			state = C.duckdb_append_data_chunk(*a.appender, chunk)
			if state == C.DuckDBError {
				dbErr = C.GoString(C.duckdb_appender_error(*a.appender))
			}
		}
		// To avoid memory leaks, we have to destroy the chunks even if the appender returns an error.
		C.duckdb_destroy_data_chunk(&chunk)
	}

	if dbErr != "" {
		return fmt.Errorf(`duckdb has returned an error while appending, all data has been invalidated.
Check that the data being appended matches the schema.
Struct field names must match, and are case sensitive.
DuckDB error: %s`, dbErr)
	}

	return nil
}<|MERGE_RESOLUTION|>--- conflicted
+++ resolved
@@ -377,14 +377,7 @@
 		if !found {
 			name = "unknown type"
 		}
-<<<<<<< HEAD
-		return colInfo{}, fmt.Errorf("the appender does not support the column type of column %d: %s", colIdx, name)
-=======
-		// Use 1-based indexing for readability, as we're talking about columns.
-		err := errors.New(
-			fmt.Sprintf("the appender does not support the column type of column %d: %s", colIdx+1, name))
-		return colInfo{}, err
->>>>>>> 2ab501b6
+		return colInfo{}, fmt.Errorf("the appender does not support the column type of column %d: %s", colIdx+1, name)
 	}
 }
 
