--- conflicted
+++ resolved
@@ -75,11 +75,7 @@
 
 		// Ensure that we only create an appender for supported column types.
 		duckdbType := C.duckdb_get_type_id(a.types[i])
-<<<<<<< HEAD
-		name, found := unsupportedAppenderTypeMap[duckdbType]
-=======
 		name, found := unsupportedTypeMap[duckdbType]
->>>>>>> 42d19089
 		if found {
 			err := columnError(unsupportedTypeError(name), i+1)
 			destroyTypeSlice(a.ptr, a.types)
@@ -116,17 +112,6 @@
 	a.closed = true
 
 	// Append all remaining chunks.
-<<<<<<< HEAD
-	err := a.appendDataChunks()
-
-	// Destroy all appender data.
-	destroyTypeSlice(a.ptr, a.types)
-	state := C.duckdb_appender_destroy(&a.duckdbAppender)
-
-	if err != nil || state == C.DuckDBError {
-		// We destroyed the appender, so we cannot retrieve the duckdb internal error.
-		return getError(errAppenderClose, invalidatedAppenderError(err))
-=======
 	errAppend := a.appendDataChunks()
 
 	// We flush before closing to get a meaningful error message.
@@ -147,7 +132,6 @@
 	err := errors.Join(errAppend, errFlush, errClose)
 	if err != nil {
 		return getError(invalidatedAppenderError(err), nil)
->>>>>>> 42d19089
 	}
 	return nil
 }
@@ -167,11 +151,7 @@
 
 func (a *Appender) addDataChunk() error {
 	var chunk DataChunk
-<<<<<<< HEAD
-	if err := chunk.InitFromTypes(a.ptr, a.types); err != nil {
-=======
 	if err := chunk.initFromTypes(a.ptr, a.types, true); err != nil {
->>>>>>> 42d19089
 		return err
 	}
 	a.chunks = append(a.chunks, chunk)
@@ -185,18 +165,11 @@
 	}
 
 	// Create a new data chunk if the current chunk is full.
-<<<<<<< HEAD
-	if C.idx_t(a.rowCount) == C.duckdb_vector_size() || len(a.chunks) == 0 {
-		if err := a.addDataChunk(); err != nil {
-			return err
-		}
-=======
 	if a.rowCount == GetDataChunkCapacity() || len(a.chunks) == 0 {
 		if err := a.addDataChunk(); err != nil {
 			return err
 		}
 		a.rowCount = 0
->>>>>>> 42d19089
 	}
 
 	// Set all values.
@@ -216,12 +189,6 @@
 	var state C.duckdb_state
 	var err error
 
-<<<<<<< HEAD
-	for _, chunk := range a.chunks {
-		if err = chunk.SetSize(); err != nil {
-			break
-		}
-=======
 	for i, chunk := range a.chunks {
 		// All data chunks except the last are at maximum capacity.
 		size := GetDataChunkCapacity()
@@ -232,31 +199,17 @@
 			break
 		}
 
->>>>>>> 42d19089
 		state = C.duckdb_append_data_chunk(a.duckdbAppender, chunk.data)
 		if state == C.DuckDBError {
 			err = duckdbError(C.duckdb_appender_error(a.duckdbAppender))
 			break
 		}
 	}
-<<<<<<< HEAD
-
-	a.destroyDataChunks()
-	a.rowCount = 0
-	return err
-}
-=======
->>>>>>> 42d19089
 
 	for _, chunk := range a.chunks {
-<<<<<<< HEAD
-		chunk.Destroy()
-	}
-=======
 		chunk.close()
 	}
 
->>>>>>> 42d19089
 	a.chunks = a.chunks[:0]
 	a.rowCount = 0
 	return err
