package duckdb

import (
	"context"
	"database/sql"
	"database/sql/driver"
	"errors"
	"math/big"

	"github.com/marcboeker/go-duckdb/mapping"
)

// Conn holds a connection to a DuckDB database.
// It implements the driver.Conn interface.
type Conn struct {
	conn   mapping.Connection
	closed bool
	tx     bool
}

// CheckNamedValue implements the driver.NamedValueChecker interface.
func (conn *Conn) CheckNamedValue(nv *driver.NamedValue) error {
	switch nv.Value.(type) {
	case *big.Int, Interval, []any, []bool, []int8, []int16, []int32, []int64, []uint8, []uint16,
		[]uint32, []uint64, []float32, []float64, []string, map[string]any:
		return nil
	}
	return driver.ErrSkip
}

// ExecContext executes a query that doesn't return rows, such as an INSERT or UPDATE.
// It implements the driver.ExecerContext interface.
func (conn *Conn) ExecContext(ctx context.Context, query string, args []driver.NamedValue) (driver.Result, error) {
	prepared, err := conn.prepareStmts(ctx, query)
	if err != nil {
		return nil, err
	}

	res, err := prepared.ExecContext(ctx, args)
	errClose := prepared.Close()
	if err != nil {
		if errClose != nil {
			return nil, errors.Join(err, errClose)
		}
		return nil, err
	}
	if errClose != nil {
		return nil, errClose
	}

	return res, nil
}

// QueryContext executes a query that may return rows, such as a SELECT.
// It implements the driver.QueryerContext interface.
func (conn *Conn) QueryContext(ctx context.Context, query string, args []driver.NamedValue) (driver.Rows, error) {
	prepared, err := conn.prepareStmts(ctx, query)
	if err != nil {
		return nil, err
	}

	r, err := prepared.QueryContext(ctx, args)
	if err != nil {
		errClose := prepared.Close()
		if errClose != nil {
			return nil, errors.Join(err, errClose)
		}
		return nil, err
	}
	// We must close the prepared statement after closing the rows r.
	prepared.closeOnRowsClose = true

	return r, nil
}

// PrepareContext returns a prepared statement, bound to this connection.
// It implements the driver.ConnPrepareContext interface.
func (conn *Conn) PrepareContext(ctx context.Context, query string) (driver.Stmt, error) {
	return conn.prepareStmts(ctx, query)
}

// Prepare returns a prepared statement, bound to this connection.
// It implements the driver.Conn interface.
func (conn *Conn) Prepare(query string) (driver.Stmt, error) {
	if conn.closed {
		return nil, errors.Join(errPrepare, errClosedCon)
	}

	stmts, count, err := conn.extractStmts(query)
	if err != nil {
		return nil, err
	}
	defer mapping.DestroyExtracted(stmts)
	if count != 1 {
		return nil, errors.Join(errPrepare, errMissingPrepareContext)
	}

	return conn.prepareExtractedStmt(*stmts, 0)
}

// Begin is deprecated: Use BeginTx instead.
func (conn *Conn) Begin() (driver.Tx, error) {
	return conn.BeginTx(context.Background(), driver.TxOptions{})
}

// BeginTx starts and returns a new transaction.
// It implements the driver.ConnBeginTx interface.
func (conn *Conn) BeginTx(ctx context.Context, opts driver.TxOptions) (driver.Tx, error) {
	if conn.tx {
		return nil, errors.Join(errBeginTx, errMultipleTx)
	}

	if opts.ReadOnly {
		return nil, errors.Join(errBeginTx, errReadOnlyTxNotSupported)
	}

	switch sql.IsolationLevel(opts.Isolation) {
	case sql.LevelDefault:
	default:
		return nil, errors.Join(errBeginTx, errIsolationLevelNotSupported)
	}

	if _, err := conn.ExecContext(ctx, `BEGIN TRANSACTION`, nil); err != nil {
		return nil, err
	}
	conn.tx = true

	return &tx{conn}, nil
}

// Close closes the connection to the database.
// It implements the driver.Conn interface.
func (conn *Conn) Close() error {
	if conn.closed {
		return errClosedCon
	}
	conn.closed = true
	mapping.Disconnect(&conn.conn)

	return nil
}

func (conn *Conn) extractStmts(query string) (*mapping.ExtractedStatements, mapping.IdxT, error) {
	var stmts mapping.ExtractedStatements

	count := mapping.ExtractStatements(conn.conn, query, &stmts)
	if count == 0 {
		errMsg := mapping.ExtractStatementsError(stmts)
		mapping.DestroyExtracted(&stmts)
		if errMsg != "" {
			return nil, 0, getDuckDBError(errMsg)
		}
		return nil, 0, errEmptyQuery
	}

	return &stmts, count, nil
}

func (conn *Conn) prepareExtractedStmt(extractedStmts mapping.ExtractedStatements, i mapping.IdxT) (*Stmt, error) {
	var stmt mapping.PreparedStatement
	state := mapping.PrepareExtractedStatement(conn.conn, extractedStmts, i, &stmt)
	if state == mapping.StateError {
		err := getDuckDBError(mapping.PrepareError(stmt))
		mapping.DestroyPrepare(&stmt)
		return nil, err
	}

	return &Stmt{conn: conn, preparedStmt: &stmt}, nil
}

func (conn *Conn) prepareStmts(ctx context.Context, query string) (*Stmt, error) {
	if conn.closed {
		return nil, errClosedCon
	}

	stmts, count, errExtract := conn.extractStmts(query)
	if errExtract != nil {
		return nil, errExtract
	}
	defer mapping.DestroyExtracted(stmts)

	for i := mapping.IdxT(0); i < count-1; i++ {
		preparedStmt, err := conn.prepareExtractedStmt(*stmts, i)
		if err != nil {
			return nil, err
		}

		// Execute the statement without any arguments and ignore the result.
		_, execErr := preparedStmt.ExecContext(ctx, nil)
		closeErr := preparedStmt.Close()
		if execErr != nil {
			return nil, execErr
		}
		if closeErr != nil {
			return nil, closeErr
		}
	}

	return conn.prepareExtractedStmt(*stmts, count-1)
}

<<<<<<< HEAD
// GetConnectionId returns the connection ID of the internal DuckDB connection.
// It expects a *sql.Conn connection.
func GetConnectionId(c *sql.Conn) (uint64, error) {
	var connId uint64

	err := c.Raw(func(driverConn any) error {
		conn := driverConn.(*Conn)
		var ctx mapping.ClientContext
		mapping.ConnectionGetClientContext(conn.conn, &ctx)
		defer mapping.DestroyClientContext(&ctx)
		connId = uint64(mapping.ClientContextGetConnectionId(ctx))
		return nil
	})

	return connId, err
=======
// GetTableNames returns the tables names of a query.
// It expects a *sql.Conn connection, and a query for which to extract the table names.
// If qualified is true, then it returns the fully qualified table names,
// else it returns only the table names.
func GetTableNames(c *sql.Conn, query string, qualified bool) ([]string, error) {
	var v mapping.Value
	err := c.Raw(func(driverConn any) error {
		conn := driverConn.(*Conn)
		v = mapping.GetTableNames(conn.conn, query, qualified)
		return nil
	})
	defer mapping.DestroyValue(&v)
	if err != nil {
		return nil, err
	}

	var tableNames []string
	size := mapping.GetListSize(v)
	for i := mapping.IdxT(0); i < size; i++ {
		func() {
			child := mapping.GetListChild(v, i)
			defer mapping.DestroyValue(&child)
			tableNames = append(tableNames, mapping.GetVarchar(child))
		}()
	}

	return tableNames, nil
>>>>>>> d3022ea3
}<|MERGE_RESOLUTION|>--- conflicted
+++ resolved
@@ -199,23 +199,6 @@
 	return conn.prepareExtractedStmt(*stmts, count-1)
 }
 
-<<<<<<< HEAD
-// GetConnectionId returns the connection ID of the internal DuckDB connection.
-// It expects a *sql.Conn connection.
-func GetConnectionId(c *sql.Conn) (uint64, error) {
-	var connId uint64
-
-	err := c.Raw(func(driverConn any) error {
-		conn := driverConn.(*Conn)
-		var ctx mapping.ClientContext
-		mapping.ConnectionGetClientContext(conn.conn, &ctx)
-		defer mapping.DestroyClientContext(&ctx)
-		connId = uint64(mapping.ClientContextGetConnectionId(ctx))
-		return nil
-	})
-
-	return connId, err
-=======
 // GetTableNames returns the tables names of a query.
 // It expects a *sql.Conn connection, and a query for which to extract the table names.
 // If qualified is true, then it returns the fully qualified table names,
@@ -243,5 +226,21 @@
 	}
 
 	return tableNames, nil
->>>>>>> d3022ea3
+}
+
+// GetConnectionId returns the connection ID of the internal DuckDB connection.
+// It expects a *sql.Conn connection.
+func GetConnectionId(c *sql.Conn) (uint64, error) {
+	var connId uint64
+
+	err := c.Raw(func(driverConn any) error {
+		conn := driverConn.(*Conn)
+		var ctx mapping.ClientContext
+		mapping.ConnectionGetClientContext(conn.conn, &ctx)
+		defer mapping.DestroyClientContext(&ctx)
+		connId = uint64(mapping.ClientContextGetConnectionId(ctx))
+		return nil
+	})
+
+	return connId, err
 }