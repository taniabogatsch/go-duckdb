--- conflicted
+++ resolved
@@ -12,18 +12,12 @@
 
     strategy:
       matrix:
-<<<<<<< HEAD
         os: [ubuntu-latest, macos-latest, windows-latest]
-        go: ["1.21"]
-=======
-        os: [ubuntu-latest, macos-latest]
         go: ["1.23"]
->>>>>>> 7accec17
       fail-fast: false
 
     steps:
       - uses: actions/checkout@v4
-
       - uses: actions/setup-go@v5
         with:
           go-version: ${{ matrix.go }}
