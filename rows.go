--- conflicted
+++ resolved
@@ -163,14 +163,7 @@
 
 	t := Type(mapping.ColumnType(&r.res, mapping.IdxT(index)))
 	switch t {
-<<<<<<< HEAD
 	case TYPE_DECIMAL, TYPE_ENUM, TYPE_LIST, TYPE_STRUCT, TYPE_MAP, TYPE_ARRAY, TYPE_UNION:
-		// Only allocate the logical type if necessary.
-		logicalType := mapping.ColumnLogicalType(&r.res, mapping.IdxT(index))
-		defer mapping.DestroyLogicalType(&logicalType)
-=======
-	case TYPE_DECIMAL, TYPE_ENUM, TYPE_LIST, TYPE_STRUCT, TYPE_MAP, TYPE_ARRAY:
->>>>>>> 9f1e3764
 		return logicalTypeName(logicalType)
 	default:
 		return typeToStringMap[t]
