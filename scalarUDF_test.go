--- conflicted
+++ resolved
@@ -169,17 +169,9 @@
 }
 
 func TestSimpleScalarUDF(t *testing.T) {
-<<<<<<< HEAD
-	defer VerifyAllocationCounters()
-
-	db := openDbWrapper(t, ``)
-	defer closeDbWrapper(t, db)
-
-=======
-	db := openDbWrapper(t, ``)
-	defer closeDbWrapper(t, db)
-
->>>>>>> 4eb179fc
+	db := openDbWrapper(t, ``)
+	defer closeDbWrapper(t, db)
+
 	conn := openConnWrapper(t, db, context.Background())
 	defer closeConnWrapper(t, conn)
 
@@ -206,17 +198,9 @@
 }
 
 func TestConstantScalarUDF(t *testing.T) {
-<<<<<<< HEAD
-	defer VerifyAllocationCounters()
-
-	db := openDbWrapper(t, ``)
-	defer closeDbWrapper(t, db)
-
-=======
-	db := openDbWrapper(t, ``)
-	defer closeDbWrapper(t, db)
-
->>>>>>> 4eb179fc
+	db := openDbWrapper(t, ``)
+	defer closeDbWrapper(t, db)
+
 	conn := openConnWrapper(t, db, context.Background())
 	defer closeConnWrapper(t, conn)
 
@@ -243,8 +227,6 @@
 }
 
 func TestAllTypesScalarUDF(t *testing.T) {
-	defer VerifyAllocationCounters()
-
 	typeInfos := getTypeInfos(t, false)
 	for _, info := range typeInfos {
 		func() {
@@ -276,17 +258,9 @@
 }
 
 func TestScalarUDFSet(t *testing.T) {
-<<<<<<< HEAD
-	defer VerifyAllocationCounters()
-
-	db := openDbWrapper(t, ``)
-	defer closeDbWrapper(t, db)
-
-=======
-	db := openDbWrapper(t, ``)
-	defer closeDbWrapper(t, db)
-
->>>>>>> 4eb179fc
+	db := openDbWrapper(t, ``)
+	defer closeDbWrapper(t, db)
+
 	conn := openConnWrapper(t, db, context.Background())
 	defer closeConnWrapper(t, conn)
 
@@ -310,23 +284,12 @@
 }
 
 func TestVariadicScalarUDF(t *testing.T) {
-<<<<<<< HEAD
-	defer VerifyAllocationCounters()
-
-	db := openDbWrapper(t, ``)
-	defer closeDbWrapper(t, db)
-
-	conn := openConnWrapper(t, db, context.Background())
-	defer closeConnWrapper(t, conn)
-
-=======
-	db := openDbWrapper(t, ``)
-	defer closeDbWrapper(t, db)
-
-	conn := openConnWrapper(t, db, context.Background())
-	defer closeConnWrapper(t, conn)
-
->>>>>>> 4eb179fc
+	db := openDbWrapper(t, ``)
+	defer closeDbWrapper(t, db)
+
+	conn := openConnWrapper(t, db, context.Background())
+	defer closeConnWrapper(t, conn)
+
 	var err error
 	currentInfo, err = NewTypeInfo(TYPE_INTEGER)
 	require.NoError(t, err)
@@ -358,23 +321,12 @@
 }
 
 func TestANYScalarUDF(t *testing.T) {
-<<<<<<< HEAD
-	defer VerifyAllocationCounters()
-
-	db := openDbWrapper(t, ``)
-	defer closeDbWrapper(t, db)
-
-	conn := openConnWrapper(t, db, context.Background())
-	defer closeConnWrapper(t, conn)
-
-=======
-	db := openDbWrapper(t, ``)
-	defer closeDbWrapper(t, db)
-
-	conn := openConnWrapper(t, db, context.Background())
-	defer closeConnWrapper(t, conn)
-
->>>>>>> 4eb179fc
+	db := openDbWrapper(t, ``)
+	defer closeDbWrapper(t, db)
+
+	conn := openConnWrapper(t, db, context.Background())
+	defer closeConnWrapper(t, conn)
+
 	var err error
 	currentInfo, err = NewTypeInfo(TYPE_INTEGER)
 	require.NoError(t, err)
@@ -406,17 +358,9 @@
 }
 
 func TestErrScalarUDF(t *testing.T) {
-<<<<<<< HEAD
-	defer VerifyAllocationCounters()
-
-	db := openDbWrapper(t, ``)
-	defer closeDbWrapper(t, db)
-
-=======
-	db := openDbWrapper(t, ``)
-	defer closeDbWrapper(t, db)
-
->>>>>>> 4eb179fc
+	db := openDbWrapper(t, ``)
+	defer closeDbWrapper(t, db)
+
 	conn := openConnWrapper(t, db, context.Background())
 	defer closeConnWrapper(t, conn)
 
@@ -473,11 +417,6 @@
 }
 
 func TestErrScalarUDFClosedConn(t *testing.T) {
-<<<<<<< HEAD
-	defer VerifyAllocationCounters()
-
-=======
->>>>>>> 4eb179fc
 	db := openDbWrapper(t, ``)
 	defer closeDbWrapper(t, db)
 
