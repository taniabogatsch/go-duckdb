--- conflicted
+++ resolved
@@ -8,9 +8,6 @@
 )
 
 func TestProfiling(t *testing.T) {
-<<<<<<< HEAD
-	defer VerifyAllocationCounters()
-
 	db := openDbWrapper(t, ``)
 	defer closeDbWrapper(t, db)
 	conn := openConnWrapper(t, db, context.Background())
@@ -21,18 +18,6 @@
 	_, err = conn.ExecContext(context.Background(), `PRAGMA profiling_mode = 'detailed'`)
 	require.NoError(t, err)
 
-=======
-	db := openDbWrapper(t, ``)
-	defer closeDbWrapper(t, db)
-	conn := openConnWrapper(t, db, context.Background())
-	defer closeConnWrapper(t, conn)
-
-	_, err := conn.ExecContext(context.Background(), `PRAGMA enable_profiling = 'no_output'`)
-	require.NoError(t, err)
-	_, err = conn.ExecContext(context.Background(), `PRAGMA profiling_mode = 'detailed'`)
-	require.NoError(t, err)
-
->>>>>>> 4eb179fc
 	res, err := conn.QueryContext(context.Background(), `SELECT range AS i FROM range(100) ORDER BY i`)
 	require.NoError(t, err)
 	defer closeRowsWrapper(t, res)
@@ -50,11 +35,6 @@
 }
 
 func TestErrProfiling(t *testing.T) {
-<<<<<<< HEAD
-	defer VerifyAllocationCounters()
-
-=======
->>>>>>> 4eb179fc
 	db := openDbWrapper(t, ``)
 	defer closeDbWrapper(t, db)
 	conn := openConnWrapper(t, db, context.Background())
